package com.sksamuel.avro4s.record.decoder

import com.sksamuel.avro4s.{AvroSchema, Decoder, DefaultFieldMapper}
import org.apache.avro.generic.GenericData
import org.apache.avro.util.Utf8
import shapeless.{:+:, CNil, Coproduct}
import org.scalatest.funsuite.AnyFunSuite
import org.scalatest.matchers.should.Matchers
import scala.collection.JavaConverters._

class CoproductDecoderTest extends AnyFunSuite with Matchers {

  test("coproducts with primitives") {
    val schema = AvroSchema[CPWrapper]
    val record = new GenericData.Record(schema)
    record.put("u", new Utf8("wibble"))
    Decoder[CPWrapper].decode(record, schema, DefaultFieldMapper) shouldBe CPWrapper(Coproduct[CPWrapper.ISBG]("wibble"))
  }

  test("coproducts with case classes") {
    val schema = AvroSchema[CPWrapper]
    val gimble = new GenericData.Record(AvroSchema[Gimble])
    gimble.put("x", new Utf8("foo"))
    val record = new GenericData.Record(schema)
    record.put("u", gimble)
    Decoder[CPWrapper].decode(record, schema, DefaultFieldMapper) shouldBe CPWrapper(Coproduct[CPWrapper.ISBG](Gimble("foo")))
  }

  test("coproducts with options") {
    val schema = AvroSchema[CPWithOption]
    val gimble = new GenericData.Record(AvroSchema[Gimble])
    gimble.put("x", new Utf8("foo"))
    val record = new GenericData.Record(schema)
    record.put("u", gimble)
    Decoder[CPWithOption].decode(record, schema, DefaultFieldMapper) shouldBe CPWithOption(Some(Coproduct[CPWrapper.ISBG](Gimble("foo"))))
  }

<<<<<<< HEAD
  test("coproduct with array") {
    val schema = AvroSchema[CPWithArray]
    val array = new GenericData.Array(AvroSchema[Seq[String]], List(new Utf8("a"), new Utf8("b")).asJava)
    val record = new GenericData.Record(schema)
    record.put("u", array)
    Decoder[CPWithArray].decode(record, schema, DefaultFieldMapper) shouldBe CPWithArray(Coproduct[CPWrapper.SSI](Seq("a", "b")))
=======
  test("coproducts") {
    val schema = AvroSchema[Coproducts]
    val record = new GenericData.Record(schema)
    record.put("union", new Utf8("foo"))
    val coproduct = Coproduct[Int :+: String :+: Boolean :+: CNil]("foo")
    Decoder[Coproducts].decode(record, schema, DefaultFieldMapper) shouldBe Coproducts(coproduct)
  }

  test("coproducts of coproducts") {
    val schema = AvroSchema[CoproductsOfCoproducts]
    val record = new GenericData.Record(schema)
    record.put("union", new Utf8("foo"))
    val coproduct = Coproduct[(Int :+: String :+: CNil) :+: Boolean :+: CNil](Coproduct[Int :+: String :+: CNil]("foo"))
    Decoder[CoproductsOfCoproducts].decode(record, schema, DefaultFieldMapper) shouldBe CoproductsOfCoproducts(coproduct)
>>>>>>> 58e131b9
  }
}

case class CPWithArray(u: CPWrapper.SSI)

case class Gimble(x: String)
case class CPWrapper(u: CPWrapper.ISBG)
case class CPWithOption(u: Option[CPWrapper.ISBG])

object CPWrapper {
  type ISBG = Int :+: String :+: Boolean :+: Gimble :+: CNil
  type SSI = Seq[String] :+: Int :+: CNil
}

case class Coproducts(union: Int :+: String :+: Boolean :+: CNil)
case class CoproductsOfCoproducts(union: (Int :+: String :+: CNil) :+: Boolean :+: CNil)<|MERGE_RESOLUTION|>--- conflicted
+++ resolved
@@ -35,14 +35,13 @@
     Decoder[CPWithOption].decode(record, schema, DefaultFieldMapper) shouldBe CPWithOption(Some(Coproduct[CPWrapper.ISBG](Gimble("foo"))))
   }
 
-<<<<<<< HEAD
   test("coproduct with array") {
     val schema = AvroSchema[CPWithArray]
     val array = new GenericData.Array(AvroSchema[Seq[String]], List(new Utf8("a"), new Utf8("b")).asJava)
     val record = new GenericData.Record(schema)
     record.put("u", array)
     Decoder[CPWithArray].decode(record, schema, DefaultFieldMapper) shouldBe CPWithArray(Coproduct[CPWrapper.SSI](Seq("a", "b")))
-=======
+
   test("coproducts") {
     val schema = AvroSchema[Coproducts]
     val record = new GenericData.Record(schema)
@@ -57,7 +56,6 @@
     record.put("union", new Utf8("foo"))
     val coproduct = Coproduct[(Int :+: String :+: CNil) :+: Boolean :+: CNil](Coproduct[Int :+: String :+: CNil]("foo"))
     Decoder[CoproductsOfCoproducts].decode(record, schema, DefaultFieldMapper) shouldBe CoproductsOfCoproducts(coproduct)
->>>>>>> 58e131b9
   }
 }
 
