--- conflicted
+++ resolved
@@ -12,13 +12,8 @@
     val Slf4jVersion = "1.7.30"
     val Json4sVersion = "3.6.11"
     val CatsVersion = "2.0.0"
-<<<<<<< HEAD
-    val ShapelessVersion = "2.3.6"
     val RefinedVersion = "0.9.25"
-=======
     val ShapelessVersion = "2.3.7"
-    val RefinedVersion = "0.9.24"
->>>>>>> ba072ccf
     val MagnoliaVersion = "0.17.0"
     val SbtJmhVersion = "0.3.7"
     val JmhVersion = "1.23"
